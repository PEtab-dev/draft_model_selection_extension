{
 "cells": [
  {
   "cell_type": "markdown",
   "id": "e28947de",
   "metadata": {},
   "source": [
    "# FAMoS in PEtab Select\n",
    "\n",
    "In this notebook, the FAMoS algorithm [1] is demonstrated. This is designed as an example for tool developers to be able to ensure that they utilize PEtab Select correctly, such that complex methods like FAMoS work.\n",
    "\n",
    "[1] Gabel M, Hohl T, Imle A, Fackler OT, Graw F (2019) FAMoS: A Flexible and dynamic Algorithm for Model Selection to analyse complex systems dynamics. PLOS Computational Biology 15(8): e1007230. https://doi.org/10.1371/journal.pcbi.1007230"
   ]
  },
  {
   "cell_type": "markdown",
   "id": "484b7f3c",
   "metadata": {},
   "source": [
    "The model space contains 65536 models. In normal PEtab Select workflows, a calibration tool would take the place of the `example_cli_famos_calibration_tool.py` script. This script emulates a calibration tool: it takes PEtab Select models and assigns criterion values to them, based on previous calibration results for the same models."
   ]
  },
  {
   "cell_type": "code",
   "execution_count": null,
   "id": "1f04dce0",
   "metadata": {},
   "outputs": [],
   "source": [
    "# Cleanup the state and candidate models output by a previous run of this notebook\n",
    "import shutil\n",
    "from pathlib import Path\n",
    "\n",
    "from example_cli_famos_helpers import (\n",
    "    parse_summary_to_progress_list,\n",
    "    petab_select_problem_yaml,  # noqa: F401\n",
    ")\n",
    "\n",
    "output_path = Path().resolve() / \"output_famos\"\n",
    "output_path_str = str(output_path)\n",
    "shutil.rmtree(output_path_str)\n",
    "output_path.mkdir(exist_ok=False, parents=True)"
   ]
  },
  {
   "cell_type": "code",
   "execution_count": null,
   "id": "a81560e6",
   "metadata": {},
   "outputs": [],
   "source": [
    "from petab_select import Method\n",
    "\n",
    "state = str(output_path / \"state.dill\")\n",
    "\n",
    "# Each iteration of model selection is described as a 2-tuple here.\n",
    "# First value is the model selection method.\n",
    "# Second value are relative change in parameter indices that correspond\n",
    "# to the best model from this iteration.\n",
    "# e.g. `(Method.FORWARD, {3})` states that the best model from a forward move\n",
    "# is the model that now estimates the parameter at index 3.\n",
    "expected_progress_list = [\n",
    "    (Method.LATERAL, set()),\n",
    "    (Method.LATERAL, {4, 15}),\n",
    "    (Method.LATERAL, {9, 13}),\n",
    "    (Method.FORWARD, set()),\n",
    "    (Method.FORWARD, {3}),\n",
    "    (Method.FORWARD, {11}),\n",
    "    (Method.BACKWARD, set()),\n",
    "    (Method.BACKWARD, {6}),\n",
    "    (Method.BACKWARD, {10}),\n",
    "    (Method.BACKWARD, {8}),\n",
    "    (Method.BACKWARD, {14}),\n",
    "    (Method.BACKWARD, {1}),\n",
    "    (Method.BACKWARD, {16}),\n",
    "    (Method.BACKWARD, {4}),\n",
    "    (Method.FORWARD, set()),\n",
    "    (Method.LATERAL, set()),\n",
    "    (Method.MOST_DISTANT, {2, 3, 4, 5, 6, 7, 9, 11, 12, 13, 15}),\n",
    "    (Method.LATERAL, {16, 7}),\n",
    "    (Method.LATERAL, {5, 12}),\n",
    "    (Method.LATERAL, {13, 15}),\n",
    "    (Method.LATERAL, {1, 6}),\n",
    "    (Method.FORWARD, set()),\n",
    "    (Method.FORWARD, {3}),\n",
    "    (Method.FORWARD, {7}),\n",
    "    (Method.FORWARD, {2}),\n",
    "    (Method.FORWARD, {11}),\n",
    "    (Method.BACKWARD, set()),\n",
    "    (Method.BACKWARD, {7}),\n",
    "    (Method.BACKWARD, {16}),\n",
    "    (Method.BACKWARD, {4}),\n",
    "    (Method.FORWARD, set()),\n",
    "    (Method.LATERAL, set()),\n",
    "    (Method.LATERAL, {9, 15}),\n",
    "    (Method.FORWARD, set()),\n",
    "    (Method.BACKWARD, set()),\n",
    "    (Method.LATERAL, set()),\n",
    "]"
   ]
  },
  {
   "cell_type": "markdown",
   "id": "7202f6c6",
   "metadata": {},
   "source": [
    "The predecessor model is some model from the model space, and is defined in the PEtab Select problem YAML file."
   ]
  },
  {
   "cell_type": "code",
   "execution_count": null,
   "id": "bb1a5144",
   "metadata": {},
<<<<<<< HEAD
   "outputs": [
    {
     "name": "stdout",
     "output_type": "stream",
     "text": [
      "Executing iteration 1\n",
      "Executing iteration 2\n",
      "Executing iteration 3\n",
      "Executing iteration 4\n",
      "Executing iteration 5\n",
      "Executing iteration 6\n",
      "Executing iteration 7\n",
      "Executing iteration 8\n",
      "Executing iteration 9\n",
      "Executing iteration 10\n",
      "Executing iteration 11\n",
      "Executing iteration 12\n",
      "Executing iteration 13\n",
      "Executing iteration 14\n",
      "Executing iteration 15\n",
      "Executing iteration 16\n",
      "Executing iteration 17\n",
      "Executing iteration 18\n",
      "Executing iteration 19\n"
     ]
    },
    {
     "name": "stderr",
     "output_type": "stream",
     "text": [
      "petab_select/petab_select/candidate_space.py:1160: RuntimeWarning: Model `model_subspace_1-0001011010010010` has been previously excluded from the candidate space so is skipped here.\n",
      "  return_value = self.inner_candidate_space.consider(model)\n"
     ]
    },
    {
     "name": "stdout",
     "output_type": "stream",
     "text": [
      "Executing iteration 20\n",
      "Executing iteration 21\n",
      "Executing iteration 22\n",
      "Executing iteration 23\n",
      "Executing iteration 24\n",
      "Executing iteration 25\n",
      "Executing iteration 26\n",
      "Executing iteration 27\n",
      "Executing iteration 28\n",
      "Executing iteration 29\n",
      "Executing iteration 30\n",
      "Executing iteration 31\n",
      "Executing iteration 32\n",
      "Executing iteration 33\n",
      "Executing iteration 34\n",
      "Executing iteration 35\n",
      "Executing iteration 36\n",
      "Executing iteration 37\n",
      "Model selection has terminated.\n"
     ]
    }
   ],
=======
   "outputs": [],
>>>>>>> ddb289f7
   "source": [
    "%%bash -s \"$petab_select_problem_yaml\" \"$output_path_str\"\n",
    "petab_select_problem_yaml=$1\n",
    "output_path_str=$2\n",
    "\n",
    "problem=$petab_select_problem_yaml\n",
    "state=$output_path_str/state.dill\n",
    "\n",
    "file_uncalibrated_models=$output_path_str/uncalibrated_models.yaml\n",
    "file_calibrated_models=$output_path_str/calibrated_models.yaml\n",
    "file_models=$output_path_str/iteration_models.yaml\n",
    "file_metadata=$output_path_str/metadata.yaml\n",
    "\n",
    "for i in {1..40}\n",
    "do\n",
    "    echo \"Executing iteration $i\"\n",
    "\n",
    "    petab_select start_iteration \\\n",
    "    --problem=\"$problem\" \\\n",
    "    --state=\"$state\" \\\n",
    "    --output-uncalibrated-models=\"$file_uncalibrated_models\" \\\n",
    "    --relative-paths\n",
    "    \n",
    "    # Replace this line with a tool that calibrates the models in `$output`\n",
    "    # and stores the calibrated models in `$calibrated_output`.\n",
    "    # This script also changes model IDs for easier analysis in this example.\n",
    "    python example_cli_famos_calibration_tool.py $file_uncalibrated_models $file_calibrated_models\n",
    "    \n",
    "    petab_select end_iteration \\\n",
    "    --state=\"$state\" \\\n",
    "    --calibrated-models=\"$file_calibrated_models\" \\\n",
    "    --output-models=\"$file_models\" \\\n",
    "    --output-metadata=\"$file_metadata\" \\\n",
    "    --relative-paths\n",
    "    \n",
    "    terminate=$(cat $file_metadata | grep terminate | awk '{print $NF}')\n",
    "    if [ \"$terminate\" = \"true\" ]; then\n",
    "        echo \"Model selection has terminated.\"\n",
    "        break\n",
    "    fi\n",
    "done"
   ]
  },
  {
   "cell_type": "code",
   "execution_count": null,
   "id": "93caf071",
   "metadata": {},
   "outputs": [],
   "source": [
    "progress_list = parse_summary_to_progress_list(output_path / \"summary.tsv\")"
   ]
  },
  {
   "cell_type": "code",
   "execution_count": null,
   "id": "cb61d0f7",
   "metadata": {},
   "outputs": [],
   "source": [
    "assert progress_list == expected_progress_list"
   ]
  }
 ],
 "metadata": {
  "kernelspec": {
   "display_name": "Python 3 (ipykernel)",
   "language": "python",
   "name": "python3"
  },
  "language_info": {
   "codemirror_mode": {
    "name": "ipython",
    "version": 3
   },
   "file_extension": ".py",
   "mimetype": "text/x-python",
   "name": "python",
   "nbconvert_exporter": "python",
   "pygments_lexer": "ipython3",
   "version": "3.12.3"
  }
 },
 "nbformat": 4,
 "nbformat_minor": 5
}<|MERGE_RESOLUTION|>--- conflicted
+++ resolved
@@ -112,70 +112,7 @@
    "execution_count": null,
    "id": "bb1a5144",
    "metadata": {},
-<<<<<<< HEAD
-   "outputs": [
-    {
-     "name": "stdout",
-     "output_type": "stream",
-     "text": [
-      "Executing iteration 1\n",
-      "Executing iteration 2\n",
-      "Executing iteration 3\n",
-      "Executing iteration 4\n",
-      "Executing iteration 5\n",
-      "Executing iteration 6\n",
-      "Executing iteration 7\n",
-      "Executing iteration 8\n",
-      "Executing iteration 9\n",
-      "Executing iteration 10\n",
-      "Executing iteration 11\n",
-      "Executing iteration 12\n",
-      "Executing iteration 13\n",
-      "Executing iteration 14\n",
-      "Executing iteration 15\n",
-      "Executing iteration 16\n",
-      "Executing iteration 17\n",
-      "Executing iteration 18\n",
-      "Executing iteration 19\n"
-     ]
-    },
-    {
-     "name": "stderr",
-     "output_type": "stream",
-     "text": [
-      "petab_select/petab_select/candidate_space.py:1160: RuntimeWarning: Model `model_subspace_1-0001011010010010` has been previously excluded from the candidate space so is skipped here.\n",
-      "  return_value = self.inner_candidate_space.consider(model)\n"
-     ]
-    },
-    {
-     "name": "stdout",
-     "output_type": "stream",
-     "text": [
-      "Executing iteration 20\n",
-      "Executing iteration 21\n",
-      "Executing iteration 22\n",
-      "Executing iteration 23\n",
-      "Executing iteration 24\n",
-      "Executing iteration 25\n",
-      "Executing iteration 26\n",
-      "Executing iteration 27\n",
-      "Executing iteration 28\n",
-      "Executing iteration 29\n",
-      "Executing iteration 30\n",
-      "Executing iteration 31\n",
-      "Executing iteration 32\n",
-      "Executing iteration 33\n",
-      "Executing iteration 34\n",
-      "Executing iteration 35\n",
-      "Executing iteration 36\n",
-      "Executing iteration 37\n",
-      "Model selection has terminated.\n"
-     ]
-    }
-   ],
-=======
-   "outputs": [],
->>>>>>> ddb289f7
+   "outputs": [],
    "source": [
     "%%bash -s \"$petab_select_problem_yaml\" \"$output_path_str\"\n",
     "petab_select_problem_yaml=$1\n",
