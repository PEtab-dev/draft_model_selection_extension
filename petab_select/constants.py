--- conflicted
+++ resolved
@@ -101,21 +101,13 @@
 
     #: The backward stepwise method.
     BACKWARD = 'backward'
-<<<<<<< HEAD
-=======
-    BIDIRECTIONAL = 'bidirectional'
     #: The brute-force method.
->>>>>>> f9a2a876
     BRUTE_FORCE = 'brute_force'
     #: The FAMoS method.
     FAMOS = 'famos'
     #: The forward stepwise method.
     FORWARD = 'forward'
-<<<<<<< HEAD
-=======
-    FORWARD_AND_BACKWARD = 'forward_and_backward'
     #: The lateral, or swap, method.
->>>>>>> f9a2a876
     LATERAL = 'lateral'
     #: The jump-to-most-distant-model method.
     MOST_DISTANT = 'most_distant'
@@ -157,9 +149,6 @@
 VIRTUAL_INITIAL_MODEL_METHODS = [
     Method.BACKWARD,
     Method.FORWARD,
-<<<<<<< HEAD
-=======
-    Method.FORWARD_AND_BACKWARD,
 ]
 
 
@@ -168,5 +157,4 @@
     for x in dir(sys.modules[__name__])
     if not x.startswith('_')
     and x not in ('sys', "Enum", "Path", "Dict", "List", "Literal", "Union")
->>>>>>> f9a2a876
 ]