"""The `Model` class."""

from __future__ import annotations

import copy
import warnings
from os.path import relpath
from pathlib import Path
from typing import TYPE_CHECKING, Any, ClassVar, Literal

import mkstd
import petab.v1 as petab
from petab.v1.C import NOMINAL_VALUE

from .constants import (
<<<<<<< HEAD
    ESTIMATE,
=======
    CRITERIA,
    ESTIMATED_PARAMETERS,
    ITERATION,
>>>>>>> ddb289f7
    MODEL_HASH,
    MODEL_HASH_DELIMITER,
    MODEL_ID,
    MODEL_SUBSPACE_ID,
    MODEL_SUBSPACE_INDICES,
    MODEL_SUBSPACE_INDICES_HASH,
    MODEL_SUBSPACE_INDICES_HASH_DELIMITER,
    MODEL_SUBSPACE_INDICES_HASH_MAP,
    MODEL_SUBSPACE_PETAB_YAML,
    PETAB_PROBLEM,
    PETAB_YAML,
    ROOT_PATH,
    TYPE_PARAMETER,
    Criterion,
)
from .criteria import CriterionComputer
from .misc import (
    parameter_string_to_value,
)
from .petab import get_petab_parameters

if TYPE_CHECKING:
    from .problem import Problem


from pydantic import (
    BaseModel,
    PrivateAttr,
    ValidationInfo,
    ValidatorFunctionWrapHandler,
)

__all__ = [
    "Model",
    "default_compare",
    "ModelHash",
<<<<<<< HEAD
    "VIRTUAL_INITIAL_MODEL",
=======
    "VIRTUAL_INITIAL_MODEL_HASH",
>>>>>>> ddb289f7
]

from pydantic import (
    Field,
    field_serializer,
    field_validator,
    model_serializer,
    model_validator,
)


class ModelHash(BaseModel):
    """The model hash.

    The model hash is designed to be human-readable and able to be converted
    back into the corresponding model. Currently, if two models from two
    different model subspaces are actually the same PEtab problem, they will
    still have different model hashes.

    Attributes:
<<<<<<< HEAD
        model_subspace_id:
            The ID of the model subspace of the model. Unique up to a single
            PEtab Select problem model space.
        model_subspace_indices_hash:
            A hash of the location of the model in its model
            subspace. Unique up to a single model subspace.
    """

    model_subspace_id: str
    model_subspace_indices_hash: str

    @model_validator(mode="wrap")
    def _check_kwargs(
        kwargs: dict[str, str | list[int]] | ModelHash,
        handler: ValidatorFunctionWrapHandler,
        info: ValidationInfo,
    ) -> ModelHash:
        """Handle `ModelHash` creation from different sources.

        See documentation of Pydantic wrap validators.
        """
        if isinstance(kwargs, ModelHash):
            return kwargs
=======
        converters_load:
            Functions to convert attributes from YAML to :class:`Model`.
        converters_save:
            Functions to convert attributes from :class:`Model` to YAML.
        criteria:
            The criteria values of the calibrated model (e.g. AIC).
        iteration:
            The iteration of the model selection algorithm where this model was
            identified.
        model_id:
            The model ID.
        petab_yaml:
            The path to the PEtab problem YAML file.
        parameters:
            Parameter values that will overwrite the PEtab problem definition,
            or change parameters to be estimated.
        estimated_parameters:
            Parameter estimates from a model calibration tool, for parameters
            that are specified as estimated in the PEtab problem or PEtab
            Select model YAML. These are untransformed values (i.e., not on
            log scale).
        saved_attributes:
            Attributes that will be saved to disk by the :meth:`Model.to_yaml`
            method.
    """

    saved_attributes = (
        MODEL_ID,
        MODEL_SUBSPACE_ID,
        MODEL_SUBSPACE_INDICES,
        MODEL_HASH,
        PREDECESSOR_MODEL_HASH,
        PETAB_YAML,
        PARAMETERS,
        ESTIMATED_PARAMETERS,
        CRITERIA,
        ITERATION,
    )
    converters_load = {
        MODEL_ID: lambda x: x,
        MODEL_SUBSPACE_ID: lambda x: x,
        MODEL_SUBSPACE_INDICES: lambda x: [] if not x else x,
        MODEL_HASH: lambda x: x,
        PREDECESSOR_MODEL_HASH: lambda x: x,
        PETAB_YAML: lambda x: x,
        PARAMETERS: lambda x: x,
        ESTIMATED_PARAMETERS: lambda x: x,
        CRITERIA: lambda x: {
            # `criterion_id_value` is the ID of the criterion in the enum `Criterion`.
            Criterion(criterion_id_value): float(criterion_value)
            for criterion_id_value, criterion_value in x.items()
        },
        ITERATION: lambda x: int(x) if x is not None else x,
    }
    converters_save = {
        MODEL_ID: lambda x: str(x),
        MODEL_SUBSPACE_ID: lambda x: str(x),
        MODEL_SUBSPACE_INDICES: lambda x: [int(xi) for xi in x],
        MODEL_HASH: lambda x: str(x),
        PREDECESSOR_MODEL_HASH: lambda x: str(x) if x is not None else x,
        PETAB_YAML: lambda x: str(x),
        PARAMETERS: lambda x: {str(k): v for k, v in x.items()},
        # FIXME handle with a `set_estimated_parameters` method instead?
        # to avoid `float` cast here. Reason for cast is because e.g. pyPESTO
        # can provide type `np.float64`, which causes issues when writing to
        # YAML.
        # ESTIMATED_PARAMETERS: lambda x: x,
        ESTIMATED_PARAMETERS: lambda x: {
            str(id): float(value) for id, value in x.items()
        },
        CRITERIA: lambda x: {
            criterion_id.value: float(criterion_value)
            for criterion_id, criterion_value in x.items()
        },
        ITERATION: lambda x: int(x) if x is not None else None,
    }

    def __init__(
        self,
        petab_yaml: TYPE_PATH,
        model_subspace_id: str = None,
        model_id: str = None,
        model_subspace_indices: list[int] = None,
        predecessor_model_hash: str = None,
        parameters: dict[str, int | float] = None,
        estimated_parameters: dict[str, int | float] = None,
        criteria: dict[str, float] = None,
        iteration: int = None,
        # Optionally provided to reduce repeated parsing of `petab_yaml`.
        petab_problem: petab.Problem | None = None,
        model_hash: Any | None = None,
    ):
        self.model_id = model_id
        self.model_subspace_id = model_subspace_id
        self.model_subspace_indices = model_subspace_indices
        # TODO clean parameters, ensure single float or str (`ESTIMATE`) type
        self.parameters = parameters
        self.estimated_parameters = estimated_parameters
        self.criteria = criteria
        self.iteration = iteration
>>>>>>> ddb289f7

        if isinstance(kwargs, dict):
            kwargs[MODEL_SUBSPACE_INDICES_HASH] = (
                ModelHash.hash_model_subspace_indices(
                    kwargs[MODEL_SUBSPACE_INDICES]
                )
            )
            del kwargs[MODEL_SUBSPACE_INDICES]

        if isinstance(kwargs, str):
            kwargs = ModelHash.kwargs_from_str(hash_str=kwargs)

        expected_model_hash = None
        if MODEL_HASH in kwargs:
            expected_model_hash = kwargs[MODEL_HASH]
            if isinstance(expected_model_hash, str):
                expected_model_hash = ModelHash.from_str(expected_model_hash)
            del kwargs[MODEL_HASH]

        model_hash = handler(kwargs)

        if expected_model_hash is not None:
            if model_hash != expected_model_hash:
                warnings.warn(
                    "The provided model hash is inconsistent with its model "
                    "subspace and model subspace indices. Old hash: "
                    f"`{expected_model_hash}`. New hash: `{model_hash}`.",
                    stacklevel=2,
                )

        return model_hash

    @model_serializer()
    def _serialize(self) -> str:
        return str(self)

    @staticmethod
    def kwargs_from_str(hash_str: str) -> dict[str, str]:
        """Convert a model hash string into constructor kwargs."""
        return dict(
            zip(
                [MODEL_SUBSPACE_ID, MODEL_SUBSPACE_INDICES_HASH],
                hash_str.split(MODEL_HASH_DELIMITER),
                strict=True,
            )
        )

    @staticmethod
    def hash_model_subspace_indices(model_subspace_indices: list[int]) -> str:
        """Hash the location of a model in its subspace.

        Args:
            model_subspace_indices:
                The location (indices) of the model in its subspace.

        Returns:
            The hash.
        """
        if not model_subspace_indices:
            return ""
        if max(model_subspace_indices) < len(MODEL_SUBSPACE_INDICES_HASH_MAP):
            return "".join(
                MODEL_SUBSPACE_INDICES_HASH_MAP[index]
                for index in model_subspace_indices
            )
        return MODEL_SUBSPACE_INDICES_HASH_DELIMITER.join(
            str(i) for i in model_subspace_indices
        )

    def unhash_model_subspace_indices(self) -> list[int]:
        """Get the location of a model in its subspace.

        Returns:
            The location, as indices of the subspace.
        """
        if (
            MODEL_SUBSPACE_INDICES_HASH_DELIMITER
            not in self.model_subspace_indices_hash
        ):
            return [
                MODEL_SUBSPACE_INDICES_HASH_MAP.index(s)
                for s in self.model_subspace_indices_hash
            ]
        return [
            int(s)
            for s in self.model_subspace_indices_hash.split(
                MODEL_SUBSPACE_INDICES_HASH_DELIMITER
            )
        ]

    def get_model(self, problem: Problem) -> Model:
        """Get the model that a hash corresponds to.

        Args:
            problem:
                The :class:`Problem` that will be used to look up the model.

        Returns:
            The model.
        """
        return problem.model_space.model_subspaces[
            self.model_subspace_id
        ].indices_to_model(self.unhash_model_subspace_indices())

    def __hash__(self) -> str:
        """Not the model hash! Use `Model.hash` instead."""
        return hash(str(self))

    def __eq__(self, other_hash: str | ModelHash) -> bool:
        """Check whether two model hashes are equivalent."""
        return str(self) == str(other_hash)

    def __str__(self) -> str:
        """Convert the hash to a string."""
        return MODEL_HASH_DELIMITER.join(
            [self.model_subspace_id, self.model_subspace_indices_hash]
        )

    def __repr__(self) -> str:
        """Convert the hash to a string representation."""
        return str(self)


class VirtualModelBase(BaseModel):
    """Sufficient information for the virtual initial model."""

    model_subspace_id: str
    """The ID of the subspace that this model belongs to."""
    model_subspace_indices: list[int]
    """The location of this model in its subspace."""
    criteria: dict[Criterion, float] = Field(default_factory=dict)
    """The criterion values of the calibrated model (e.g. AIC)."""
    model_hash: ModelHash = Field(default=None)
    """The model hash (treat as read-only after initialization)."""

    @model_validator(mode="after")
    def _check_hash(self: ModelBase) -> ModelBase:
        """Validate the model hash."""
        kwargs = {
            MODEL_SUBSPACE_ID: self.model_subspace_id,
            MODEL_SUBSPACE_INDICES: self.model_subspace_indices,
        }
        if self.model_hash is not None:
            kwargs[MODEL_HASH] = self.model_hash
        self.model_hash = ModelHash.model_validate(kwargs)

        return self

    @field_validator("criteria", mode="after")
    @classmethod
    def _fix_criteria_typing(
        cls, criteria: dict[str | Criterion, float]
    ) -> dict[Criterion, float]:
        """Fix criteria typing."""
        criteria = {
            (
                criterion
                if isinstance(criterion, Criterion)
                else Criterion[criterion]
            ): value
            for criterion, value in criteria.items()
        }
        return criteria

    @field_serializer("criteria")
    def _serialize_criteria(
        self, criteria: dict[Criterion, float]
    ) -> dict[str, float]:
        """Serialize criteria."""
        criteria = {
            criterion.value: value for criterion, value in criteria.items()
        }
        return criteria

    @property
    def hash(self) -> ModelHash:
        """Get the model hash."""
        return self.model_hash

    def __hash__(self) -> None:
        """Use ``Model.hash`` instead."""
        raise NotImplementedError("Use `Model.hash` instead.")

    # def __eq__(self, other_model: Model | _VirtualInitialModel) -> bool:
    #     """Check whether two model hashes are equivalent."""
    #     return self.hash == other.hash


class ModelBase(VirtualModelBase):
    """Definition of the standardized model.

    :class:`Model` is extended with additional helper methods -- use that
    instead of ``ModelBase``.
    """

    # TODO would use `FilePath` here (and remove `None` as an option),
    # but then need to handle the
    # `VIRTUAL_INITIAL_MODEL` dummy path differently.
    model_subspace_petab_yaml: Path | None
    """The location of the base PEtab problem for the model subspace.

    N.B.: Not the PEtab problem for this model specifically!
    Use :meth:`Model.to_petab` to get the model-specific PEtab
    problem.
    """
    estimated_parameters: dict[str, float] | None = Field(default=None)
    """The parameter estimates of the calibrated model (always unscaled)."""
    iteration: int | None = Field(default=None)
    """The iteration of model selection that calibrated this model."""
    model_id: str = Field(default=None)
    """The model ID."""
    parameters: dict[str, float | int | Literal[ESTIMATE]]
    """PEtab problem parameters overrides for this model.

    For example, fixes parameters to certain values, or sets them to be
    estimated.
    """
    predecessor_model_hash: ModelHash = Field(default=None)
    """The predecessor model hash."""

    PATH_ATTRIBUTES: ClassVar[list[str]] = [
        MODEL_SUBSPACE_PETAB_YAML,
    ]

    @model_validator(mode="wrap")
    def _fix_relative_paths(
        data: dict[str, Any] | ModelBase,
        handler: ValidatorFunctionWrapHandler,
        info: ValidationInfo,
    ) -> ModelBase:
        if isinstance(data, ModelBase):
            return data
        model = handler(data)

        root_path = None
        if ROOT_PATH in data:
            root_path = data.pop(ROOT_PATH)
        if root_path is None:
            return model

        model.resolve_paths(root_path=root_path)
        return model

    @model_validator(mode="after")
    def _fix_id(self: ModelBase) -> ModelBase:
        """Fix a missing ID by setting it to the hash."""
        if self.model_id is None:
            self.model_id = str(self.hash)
        return self

    @model_validator(mode="after")
    def _fix_predecessor_model_hash(self: ModelBase) -> ModelBase:
        """Fix missing predecessor model hashes.

        Sets them to ``VIRTUAL_INITIAL_MODEL.hash``.
        """
        if self.predecessor_model_hash is None:
            self.predecessor_model_hash = VIRTUAL_INITIAL_MODEL.hash
        self.predecessor_model_hash = ModelHash.model_validate(
            self.predecessor_model_hash
        )
        return self

    def to_yaml(
        self,
        yaml_path: str | Path,
    ) -> None:
        """Save a model to a YAML file.

        All paths will be made relative to the ``yaml_path`` directory.

        Args:
            yaml_path:
                The model YAML file location.
        """
        root_path = Path(yaml_path).parent

        model = copy.deepcopy(self)
        model.set_relative_paths(root_path=root_path)
        ModelStandard.save_data(data=model, filename=yaml_path)

    def set_relative_paths(self, root_path: str | Path) -> None:
        """Change all paths to be relative to ``root_path``."""
        root_path = Path(root_path).resolve()
        for path_attribute in self.PATH_ATTRIBUTES:
            setattr(
                self,
                path_attribute,
                relpath(
                    getattr(self, path_attribute).resolve(),
                    start=root_path,
                ),
            )

    def resolve_paths(self, root_path: str | Path) -> None:
        """Resolve all paths to be relative to ``root_path``."""
        root_path = Path(root_path).resolve()
        for path_attribute in self.PATH_ATTRIBUTES:
            setattr(
                self,
                path_attribute,
                (root_path / getattr(self, path_attribute)).resolve(),
            )


class Model(ModelBase):
    """A model.

    See :class:`ModelBase` for the standardized attributes. Additional
    attributes are available in ``Model`` to improve usability.

    Attributes:
        _model_subspace_petab_problem:
            The PEtab problem of the model subspace of this model.
            If not provided, this is reconstructed from
            :attr:`model_subspace_petab_yaml`.
    """

    _model_subspace_petab_problem: petab.Problem = PrivateAttr(default=None)

    @model_validator(mode="after")
    def _fix_petab_problem(self: Model) -> Model:
        """Fix a missing PEtab problem by loading it from disk."""
        if (
            self._model_subspace_petab_problem is None
            and self.model_subspace_petab_yaml is not None
        ):
            self._model_subspace_petab_problem = petab.Problem.from_yaml(
                self.model_subspace_petab_yaml
            )
        return self

    def model_post_init(self, __context: Any) -> None:
        """Add additional instance attributes."""
        self._criterion_computer = CriterionComputer(self)

    def has_criterion(self, criterion: Criterion) -> bool:
        """Check whether a value for a criterion has been set."""
        return self.criteria.get(criterion) is not None

    def set_criterion(self, criterion: Criterion, value: float) -> None:
        """Set a criterion value."""
        if self.has_criterion(criterion=criterion):
            warnings.warn(
                f"Overwriting saved criterion value. Criterion: {criterion}. "
                f"Value: `{self.get_criterion(criterion)}`.",
                stacklevel=2,
            )
        self.criteria[criterion] = float(value)

    def get_criterion(
        self,
        criterion: Criterion,
        compute: bool = True,
        raise_on_failure: bool = True,
    ) -> float | None:
        """Get a criterion value for the model.

        Args:
            criterion:
                The criterion.
            compute:
                Whether to attempt computing the criterion value. For example,
                the AIC can be computed if the likelihood is available.
            raise_on_failure:
                Whether to raise a ``ValueError`` if the criterion could not be
                computed. If ``False``, ``None`` is returned.

        Returns:
            The criterion value, or ``None`` if it is not available.
        """
        if not self.has_criterion(criterion=criterion) and compute:
            self.compute_criterion(
                criterion=criterion,
                raise_on_failure=raise_on_failure,
            )
        return self.criteria.get(criterion, None)

    def compute_criterion(
        self,
        criterion: Criterion,
        raise_on_failure: bool = True,
    ) -> float:
        """Compute a criterion value for the model.

        The value will also be stored, which will overwrite any previously
        stored value for the criterion.

        Args:
            criterion:
                The criterion.
            raise_on_failure:
                Whether to raise a ``ValueError`` if the criterion could not be
                computed. If ``False``, ``None`` is returned.

        Returns:
            The criterion value.
        """
        criterion_value = None
        try:
            criterion_value = self._criterion_computer(criterion)
            self.set_criterion(criterion, criterion_value)
        except ValueError as err:
            if raise_on_failure:
                raise ValueError(
                    "Insufficient information to compute criterion "
                    f"`{criterion}`."
                ) from err
        return criterion_value

    def set_estimated_parameters(
        self,
        estimated_parameters: dict[str, float],
        scaled: bool = False,
    ) -> None:
        """Set parameter estimates.

        Args:
            estimated_parameters:
                The estimated parameters.
            scaled:
                Whether the parameter estimates are on the scale defined in the
                PEtab problem (``True``), or unscaled (``False``).
        """
        if scaled:
            estimated_parameters = (
                self._model_subspace_petab_problem.unscale_parameters(
                    estimated_parameters
                )
            )
        self.estimated_parameters = estimated_parameters

    def to_petab(
        self,
        output_path: str | Path = None,
        set_estimated_parameters: bool | None = None,
    ) -> dict[str, petab.Problem | str | Path]:
        """Generate the PEtab problem for this model.

        Args:
            output_path:
                If specified, the PEtab tables will be written to disk, inside
                this directory.
            set_estimated_parameters:
                Whether to implement ``Model.estimated_parameters`` as the
                nominal values of the PEtab problem parameter table.
                Defaults to ``True`` if ``Model.estimated_parameters`` is set.

        Returns:
            The PEtab problem. Also returns the path of the PEtab problem YAML
            file, if ``output_path`` is specified.
        """
        petab_problem = petab.Problem.from_yaml(self.model_subspace_petab_yaml)

        if set_estimated_parameters is None and self.estimated_parameters:
            set_estimated_parameters = True

        if set_estimated_parameters:
            required_estimates = {
                parameter_id
                for parameter_id, value in self.parameters.items()
                if value == ESTIMATE
            }
            missing_estimates = required_estimates.difference(
                self.estimated_parameters
            )
            if missing_estimates:
                raise ValueError(
                    "Try again with `set_estimated_parameters=False`, because "
                    "some parameter estimates are missing. Missing estimates for: "
                    f"`{missing_estimates}`."
                )

        for parameter_id, parameter_value in self.parameters.items():
            # If the parameter is to be estimated.
            if parameter_value == ESTIMATE:
                petab_problem.parameter_df.loc[parameter_id, ESTIMATE] = 1
                if set_estimated_parameters:
                    petab_problem.parameter_df.loc[
                        parameter_id, NOMINAL_VALUE
                    ] = self.estimated_parameters[parameter_id]
            # Else the parameter is to be fixed.
            else:
                petab_problem.parameter_df.loc[parameter_id, ESTIMATE] = 0
                petab_problem.parameter_df.loc[parameter_id, NOMINAL_VALUE] = (
                    parameter_string_to_value(parameter_value)
                )

        petab_yaml = None
        if output_path is not None:
            output_path = Path(output_path)
            output_path.mkdir(exist_ok=True, parents=True)
            petab_yaml = petab_problem.to_files_generic(
                prefix_path=output_path
            )

        return {
            PETAB_PROBLEM: petab_problem,
            PETAB_YAML: petab_yaml,
        }

    def __str__(self) -> str:
        """Printable model summary."""
        parameter_ids = "\t".join(self.parameters.keys())
        parameter_values = "\t".join(str(v) for v in self.parameters.values())
        header = "\t".join(
            [MODEL_ID, MODEL_SUBSPACE_PETAB_YAML, parameter_ids]
        )
        data = "\t".join(
            [
                self.model_id,
                str(self.model_subspace_petab_yaml),
                parameter_values,
            ]
        )
        return f"{header}\n{data}"

    def __repr__(self) -> str:
<<<<<<< HEAD
        """The model hash.

        The hash can be used to reconstruct the model (see
        :meth:``ModelHash.get_model``).
=======
        """The model hash."""
        return f'<petab_select.Model "{self.get_hash()}">'

    def get_mle(self) -> dict[str, float]:
        """Get the maximum likelihood estimate of the model."""
        """
        FIXME(dilpath)
        # Check if original PEtab problem or PEtab Select model has estimated
        # parameters. e.g. can use some of `self.to_petab` to get the parameter
        # df and see if any are estimated.
        if not self.has_estimated_parameters:
            warn('The MLE for this model contains no estimated parameters.')
        if not all([
            parameter_id in getattr(self, ESTIMATED_PARAMETERS)
            for parameter_id in self.get_estimated_parameter_ids_all()
        ]):
            warn('Not all estimated parameters have estimates stored.')
        petab_problem = petab.Problem.from_yaml(str(self.petab_yaml))
        return {
            parameter_id: (
                getattr(self, ESTIMATED_PARAMETERS).get(
                    # Return estimated parameter from `petab_select.Model`
                    # if possible.
                    parameter_id,
                    # Else return nominal value from PEtab parameter table.
                    petab_problem.parameter_df.loc[
                        parameter_id, NOMINAL_VALUE
                    ],
                )
            )
            for parameter_id in petab_problem.parameter_df.index
        }
        # TODO rewrite to construct return dict in a for loop, for more
        # informative error message as soon as a "should-be-estimated"
        # parameter has not estimate available in `self.estimated_parameters`.
>>>>>>> ddb289f7
        """
        return f'<petab_select.Model "{self.hash}">'

    def get_estimated_parameter_ids(self, full: bool = True) -> list[str]:
        """Get estimated parameter IDs.

        Args:
            full:
                Whether to provide all IDs, including additional parameters
                that are not part of the model selection problem but estimated.
        """
        estimated_parameter_ids = []
        if full:
            estimated_parameter_ids = (
                self._model_subspace_petab_problem.x_free_ids
            )

        # Add additional estimated parameters, and collect fixed parameters,
        # in this model's parameterization.
        fixed_parameter_ids = []
        for parameter_id, value in self.parameters.items():
            if (
                value == ESTIMATE
                and parameter_id not in estimated_parameter_ids
            ):
                estimated_parameter_ids.append(parameter_id)
            elif value != ESTIMATE:
                fixed_parameter_ids.append(parameter_id)

        # Remove fixed parameters.
        estimated_parameter_ids = [
            parameter_id
            for parameter_id in estimated_parameter_ids
            if parameter_id not in fixed_parameter_ids
        ]
        return estimated_parameter_ids

    def get_parameter_values(
        self,
        parameter_ids: list[str] | None = None,
    ) -> list[TYPE_PARAMETER]:
        """Get parameter values.

        Includes ``ESTIMATE`` for parameters that should be estimated.

        Args:
            parameter_ids:
                The IDs of parameters that values will be returned for. Order
                is maintained. Defaults to the model subspace PEtab problem
                parameters (including those not part of the model selection
                problem).

        Returns:
            The values of parameters.
        """
        nominal_values = get_petab_parameters(
            self._model_subspace_petab_problem
        )
        if parameter_ids is None:
            parameter_ids = list(nominal_values)
        return [
            self.parameters.get(parameter_id, nominal_values[parameter_id])
            for parameter_id in parameter_ids
        ]

    @staticmethod
    def from_yaml(
        yaml_path: str | Path,
    ) -> Model:
        """Load a model from a YAML file.

        Args:
            yaml_path:
                The model YAML file location.
        """
        model = ModelStandard.load_data(
            filename=yaml_path, root_path=yaml_path.parent
        )
        return model


def default_compare(
    model0: Model,
    model1: Model,
    criterion: Criterion,
    criterion_threshold: float = 0,
) -> bool:
    """Compare two calibrated models by their criterion values.

    It is assumed that the model ``model0`` provides a value for the criterion
    ``criterion``, or is the ``VIRTUAL_INITIAL_MODEL``.

    Args:
        model0:
            The original model.
        model1:
            The new model.
        criterion:
            The criterion.
        criterion_threshold:
            The non-negative value by which the new model must improve on the
            original model.

    Returns:
        ``True` if ``model1`` has a better criterion value than ``model0``,
        else ``False``.
    """
    if not model1.has_criterion(criterion):
        warnings.warn(
            f'Model "{model1.model_id}" does not provide a value for the '
            f'criterion "{criterion}".',
            stacklevel=2,
        )
        return False
    if model0.hash == VIRTUAL_INITIAL_MODEL_HASH or model0 is None:
        return True
    if criterion_threshold < 0:
        warnings.warn(
            "The provided criterion threshold is negative. "
            "The absolute value will be used instead.",
            stacklevel=2,
        )
        criterion_threshold = abs(criterion_threshold)
    if criterion in [
        Criterion.AIC,
        Criterion.AICC,
        Criterion.BIC,
        Criterion.NLLH,
        Criterion.SSR,
    ]:
        return (
            model1.get_criterion(criterion)
            < model0.get_criterion(criterion) - criterion_threshold
        )
    elif criterion in [
        Criterion.LH,
        Criterion.LLH,
    ]:
        return (
            model1.get_criterion(criterion)
            > model0.get_criterion(criterion) + criterion_threshold
        )
    else:
        raise NotImplementedError(f"Unknown criterion: {criterion}.")


<<<<<<< HEAD
VIRTUAL_INITIAL_MODEL = VirtualModelBase.model_validate(
    {
        "model_subspace_id": "virtual_initial_model",
        "model_subspace_indices": [],
    }
)
# TODO deprecate, use `VIRTUAL_INITIAL_MODEL.hash` instead
VIRTUAL_INITIAL_MODEL_HASH = VIRTUAL_INITIAL_MODEL.hash
=======
class ModelHash(str):
    """A class to handle model hash functionality.

    The model hash is designed to be human-readable and able to be converted
    back into the corresponding model. Currently, if two models from two
    different model subspaces are actually the same PEtab problem, they will
    still have different model hashes.

    Attributes:
        model_subspace_id:
            The ID of the model subspace of the model. Unique up to a single
            PEtab Select problem model space.
        model_subspace_indices_hash:
            A hash of the location of the model in its model
            subspace. Unique up to a single model subspace.
    """

    # FIXME petab problem--specific hashes that are cross-platform?
    """
    The model hash is designed to be: human-readable; able to be converted
    back into the corresponding model, and unique up to the same PEtab
    problem and parameters.

    Consider two different models in different model subspaces, with
    `ModelHash`s `model_hash0` and `model_hash1`, respectively. Assume that
    these two models end up encoding the same PEtab problem (e.g. they set the
    same parameters to be estimated).
    The string representation will be different,
    `str(model_hash0) != str(model_hash1)`, but their hashes will pass the
    equality check: `model_hash0 == model_hash1` and
    `hash(model_hash0) == hash(model_hash1)`.

    This means that different models in different model subspaces that end up
    being the same PEtab problem will have different human-readable hashes,
    but if these models arise during model selection, then only one of them
    will be calibrated.

    The PEtab hash size is computed automatically as the smallest size that
    ensures a collision probability of less than $2^{-64}$.
    N.B.: this assumes only one model subspace, and only 2 options for each
    parameter (e.g. `0` and `estimate`). You can manually set the size with
    :const:`petab_select.constants.PETAB_HASH_DIGEST_SIZE`.

    petab_hash:
        A hash that is unique up to the same PEtab problem, which is
        determined by: the PEtab problem YAML file location, nominal
        parameter values, and parameters set to be estimated. This means
        that different models may have the same `unique_petab_hash`,
        because they are the same estimation problem.
    """

    def __init__(
        self,
        model_subspace_id: str,
        model_subspace_indices_hash: str,
        # petab_hash: str,
    ):
        self.model_subspace_id = model_subspace_id
        self.model_subspace_indices_hash = model_subspace_indices_hash
        # self.petab_hash = petab_hash

    def __new__(
        cls,
        model_subspace_id: str,
        model_subspace_indices_hash: str,
        # petab_hash: str,
    ):
        hash_str = MODEL_HASH_DELIMITER.join(
            [
                model_subspace_id,
                model_subspace_indices_hash,
                # petab_hash,
            ]
        )
        instance = super().__new__(cls, hash_str)
        return instance

    def __getnewargs_ex__(self):
        return (
            (),
            {
                "model_subspace_id": self.model_subspace_id,
                "model_subspace_indices_hash": self.model_subspace_indices_hash,
                # 'petab_hash': self.petab_hash,
            },
        )

    def __copy__(self):
        return ModelHash(
            model_subspace_id=self.model_subspace_id,
            model_subspace_indices_hash=self.model_subspace_indices_hash,
            # petab_hash=self.petab_hash,
        )

    def __deepcopy__(self, memo):
        return self.__copy__()

    # @staticmethod
    # def get_petab_hash(model: Model) -> str:
    #     """Get a hash that is unique up to the same estimation problem.

    #     See :attr:`petab_hash` for more information.

    #     Args:
    #         model:
    #             The model.

    #     Returns:
    #         The unique PEtab hash.
    #     """
    #     digest_size = PETAB_HASH_DIGEST_SIZE
    #     if digest_size is None:
    #         petab_info_bits = len(model.model_subspace_indices)
    #         # Ensure <2^{-64} probability of collision
    #         petab_info_bits += 64
    #         # Convert to bytes, round up.
    #         digest_size = int(petab_info_bits / 8) + 1

    #     petab_yaml = str(model.petab_yaml.resolve())
    #     model_parameter_df = model.to_petab(set_estimated_parameters=False)[
    #         PETAB_PROBLEM
    #     ].parameter_df
    #     nominal_parameter_hash = hash_parameter_dict(
    #         model_parameter_df[NOMINAL_VALUE].to_dict()
    #     )
    #     estimate_parameter_hash = hash_parameter_dict(
    #         model_parameter_df[ESTIMATE].to_dict()
    #     )
    #     return hash_str(
    #         petab_yaml + estimate_parameter_hash + nominal_parameter_hash,
    #         digest_size=digest_size,
    #     )

    @staticmethod
    def from_hash(model_hash: str | ModelHash) -> ModelHash:
        """Reconstruct a :class:`ModelHash` object.

        Args:
            model_hash:
                The model hash.

        Returns:
            The :class:`ModelHash` object.
        """
        if isinstance(model_hash, ModelHash):
            return model_hash

        if model_hash == VIRTUAL_INITIAL_MODEL:
            return ModelHash(
                model_subspace_id=VIRTUAL_INITIAL_MODEL,
                model_subspace_indices_hash="",
                # petab_hash=VIRTUAL_INITIAL_MODEL,
            )

        (
            model_subspace_id,
            model_subspace_indices_hash,
            # petab_hash,
        ) = model_hash.split(MODEL_HASH_DELIMITER)
        return ModelHash(
            model_subspace_id=model_subspace_id,
            model_subspace_indices_hash=model_subspace_indices_hash,
            # petab_hash=petab_hash,
        )

    @staticmethod
    def from_model(model: Model) -> ModelHash:
        """Create a hash for a model.

        Args:
            model:
                The model.

        Returns:
            The model hash.
        """
        model_subspace_id = ""
        model_subspace_indices_hash = ""
        if model.model_subspace_id is not None:
            model_subspace_id = model.model_subspace_id
            model_subspace_indices_hash = (
                ModelHash.hash_model_subspace_indices(
                    model.model_subspace_indices
                )
            )

        return ModelHash(
            model_subspace_id=model_subspace_id,
            model_subspace_indices_hash=model_subspace_indices_hash,
            # petab_hash=ModelHash.get_petab_hash(model=model),
        )

    @staticmethod
    def hash_model_subspace_indices(model_subspace_indices: list[int]) -> str:
        """Hash the location of a model in its subspace.

        Args:
            model_subspace_indices:
                The location (indices) of the model in its subspace.

        Returns:
            The hash.
        """
        try:
            return "".join(
                MODEL_SUBSPACE_INDICES_HASH_MAP[index]
                for index in model_subspace_indices
            )
        except KeyError:
            return MODEL_SUBSPACE_INDICES_HASH_DELIMITER.join(
                str(i) for i in model_subspace_indices
            )

    def unhash_model_subspace_indices(self) -> list[int]:
        """Get the location of a model in its subspace.

        Returns:
            The location, as indices of the subspace.
        """
        if (
            MODEL_SUBSPACE_INDICES_HASH_DELIMITER
            in self.model_subspace_indices_hash
        ):
            return [
                int(s)
                for s in self.model_subspace_indices_hash.split(
                    MODEL_SUBSPACE_INDICES_HASH_DELIMITER
                )
            ]
        else:
            return [
                MODEL_SUBSPACE_INDICES_HASH_MAP.index(s)
                for s in self.model_subspace_indices_hash
            ]

    def get_model(self, petab_select_problem: Problem) -> Model:
        """Get the model that a hash corresponds to.

        Args:
            petab_select_problem:
                The PEtab Select problem. The model will be found in its model
                space.

        Returns:
            The model.
        """
        # if self.petab_hash == VIRTUAL_INITIAL_MODEL:
        #     return self.petab_hash

        return petab_select_problem.model_space.model_subspaces[
            self.model_subspace_id
        ].indices_to_model(self.unhash_model_subspace_indices())

    def __hash__(self) -> str:
        """The PEtab hash.

        N.B.: this is not the model hash! As the equality between two models
        is determined by their PEtab hash only, this method only returns the
        PEtab hash. However, the model hash is the full string with the
        human-readable elements as well. :func:`ModelHash.from_hash` does not
        accept the PEtab hash as input, rather the full string.
        """
        return hash(str(self))
>>>>>>> ddb289f7


<<<<<<< HEAD
ModelStandard = mkstd.YamlStandard(model=Model)
=======
        Returns:
            Whether the two hashes correspond to equivalent PEtab problems.
        """
        # petab_hash = other_hash
        # # Check whether the PEtab hash needs to be extracted
        # if MODEL_HASH_DELIMITER in other_hash:
        #     petab_hash = ModelHash.from_hash(other_hash).petab_hash
        # return self.petab_hash == petab_hash
        return str(self) == str(other_hash)


VIRTUAL_INITIAL_MODEL_HASH = ModelHash.from_hash(VIRTUAL_INITIAL_MODEL)
>>>>>>> ddb289f7
<|MERGE_RESOLUTION|>--- conflicted
+++ resolved
@@ -13,13 +13,10 @@
 from petab.v1.C import NOMINAL_VALUE
 
 from .constants import (
-<<<<<<< HEAD
     ESTIMATE,
-=======
     CRITERIA,
     ESTIMATED_PARAMETERS,
     ITERATION,
->>>>>>> ddb289f7
     MODEL_HASH,
     MODEL_HASH_DELIMITER,
     MODEL_ID,
@@ -56,11 +53,7 @@
     "Model",
     "default_compare",
     "ModelHash",
-<<<<<<< HEAD
     "VIRTUAL_INITIAL_MODEL",
-=======
-    "VIRTUAL_INITIAL_MODEL_HASH",
->>>>>>> ddb289f7
 ]
 
 from pydantic import (
@@ -81,7 +74,6 @@
     still have different model hashes.
 
     Attributes:
-<<<<<<< HEAD
         model_subspace_id:
             The ID of the model subspace of the model. Unique up to a single
             PEtab Select problem model space.
@@ -105,108 +97,6 @@
         """
         if isinstance(kwargs, ModelHash):
             return kwargs
-=======
-        converters_load:
-            Functions to convert attributes from YAML to :class:`Model`.
-        converters_save:
-            Functions to convert attributes from :class:`Model` to YAML.
-        criteria:
-            The criteria values of the calibrated model (e.g. AIC).
-        iteration:
-            The iteration of the model selection algorithm where this model was
-            identified.
-        model_id:
-            The model ID.
-        petab_yaml:
-            The path to the PEtab problem YAML file.
-        parameters:
-            Parameter values that will overwrite the PEtab problem definition,
-            or change parameters to be estimated.
-        estimated_parameters:
-            Parameter estimates from a model calibration tool, for parameters
-            that are specified as estimated in the PEtab problem or PEtab
-            Select model YAML. These are untransformed values (i.e., not on
-            log scale).
-        saved_attributes:
-            Attributes that will be saved to disk by the :meth:`Model.to_yaml`
-            method.
-    """
-
-    saved_attributes = (
-        MODEL_ID,
-        MODEL_SUBSPACE_ID,
-        MODEL_SUBSPACE_INDICES,
-        MODEL_HASH,
-        PREDECESSOR_MODEL_HASH,
-        PETAB_YAML,
-        PARAMETERS,
-        ESTIMATED_PARAMETERS,
-        CRITERIA,
-        ITERATION,
-    )
-    converters_load = {
-        MODEL_ID: lambda x: x,
-        MODEL_SUBSPACE_ID: lambda x: x,
-        MODEL_SUBSPACE_INDICES: lambda x: [] if not x else x,
-        MODEL_HASH: lambda x: x,
-        PREDECESSOR_MODEL_HASH: lambda x: x,
-        PETAB_YAML: lambda x: x,
-        PARAMETERS: lambda x: x,
-        ESTIMATED_PARAMETERS: lambda x: x,
-        CRITERIA: lambda x: {
-            # `criterion_id_value` is the ID of the criterion in the enum `Criterion`.
-            Criterion(criterion_id_value): float(criterion_value)
-            for criterion_id_value, criterion_value in x.items()
-        },
-        ITERATION: lambda x: int(x) if x is not None else x,
-    }
-    converters_save = {
-        MODEL_ID: lambda x: str(x),
-        MODEL_SUBSPACE_ID: lambda x: str(x),
-        MODEL_SUBSPACE_INDICES: lambda x: [int(xi) for xi in x],
-        MODEL_HASH: lambda x: str(x),
-        PREDECESSOR_MODEL_HASH: lambda x: str(x) if x is not None else x,
-        PETAB_YAML: lambda x: str(x),
-        PARAMETERS: lambda x: {str(k): v for k, v in x.items()},
-        # FIXME handle with a `set_estimated_parameters` method instead?
-        # to avoid `float` cast here. Reason for cast is because e.g. pyPESTO
-        # can provide type `np.float64`, which causes issues when writing to
-        # YAML.
-        # ESTIMATED_PARAMETERS: lambda x: x,
-        ESTIMATED_PARAMETERS: lambda x: {
-            str(id): float(value) for id, value in x.items()
-        },
-        CRITERIA: lambda x: {
-            criterion_id.value: float(criterion_value)
-            for criterion_id, criterion_value in x.items()
-        },
-        ITERATION: lambda x: int(x) if x is not None else None,
-    }
-
-    def __init__(
-        self,
-        petab_yaml: TYPE_PATH,
-        model_subspace_id: str = None,
-        model_id: str = None,
-        model_subspace_indices: list[int] = None,
-        predecessor_model_hash: str = None,
-        parameters: dict[str, int | float] = None,
-        estimated_parameters: dict[str, int | float] = None,
-        criteria: dict[str, float] = None,
-        iteration: int = None,
-        # Optionally provided to reduce repeated parsing of `petab_yaml`.
-        petab_problem: petab.Problem | None = None,
-        model_hash: Any | None = None,
-    ):
-        self.model_id = model_id
-        self.model_subspace_id = model_subspace_id
-        self.model_subspace_indices = model_subspace_indices
-        # TODO clean parameters, ensure single float or str (`ESTIMATE`) type
-        self.parameters = parameters
-        self.estimated_parameters = estimated_parameters
-        self.criteria = criteria
-        self.iteration = iteration
->>>>>>> ddb289f7
 
         if isinstance(kwargs, dict):
             kwargs[MODEL_SUBSPACE_INDICES_HASH] = (
@@ -725,48 +615,10 @@
         return f"{header}\n{data}"
 
     def __repr__(self) -> str:
-<<<<<<< HEAD
         """The model hash.
 
         The hash can be used to reconstruct the model (see
         :meth:``ModelHash.get_model``).
-=======
-        """The model hash."""
-        return f'<petab_select.Model "{self.get_hash()}">'
-
-    def get_mle(self) -> dict[str, float]:
-        """Get the maximum likelihood estimate of the model."""
-        """
-        FIXME(dilpath)
-        # Check if original PEtab problem or PEtab Select model has estimated
-        # parameters. e.g. can use some of `self.to_petab` to get the parameter
-        # df and see if any are estimated.
-        if not self.has_estimated_parameters:
-            warn('The MLE for this model contains no estimated parameters.')
-        if not all([
-            parameter_id in getattr(self, ESTIMATED_PARAMETERS)
-            for parameter_id in self.get_estimated_parameter_ids_all()
-        ]):
-            warn('Not all estimated parameters have estimates stored.')
-        petab_problem = petab.Problem.from_yaml(str(self.petab_yaml))
-        return {
-            parameter_id: (
-                getattr(self, ESTIMATED_PARAMETERS).get(
-                    # Return estimated parameter from `petab_select.Model`
-                    # if possible.
-                    parameter_id,
-                    # Else return nominal value from PEtab parameter table.
-                    petab_problem.parameter_df.loc[
-                        parameter_id, NOMINAL_VALUE
-                    ],
-                )
-            )
-            for parameter_id in petab_problem.parameter_df.index
-        }
-        # TODO rewrite to construct return dict in a for loop, for more
-        # informative error message as soon as a "should-be-estimated"
-        # parameter has not estimate available in `self.estimated_parameters`.
->>>>>>> ddb289f7
         """
         return f'<petab_select.Model "{self.hash}">'
 
@@ -913,7 +765,6 @@
         raise NotImplementedError(f"Unknown criterion: {criterion}.")
 
 
-<<<<<<< HEAD
 VIRTUAL_INITIAL_MODEL = VirtualModelBase.model_validate(
     {
         "model_subspace_id": "virtual_initial_model",
@@ -922,286 +773,6 @@
 )
 # TODO deprecate, use `VIRTUAL_INITIAL_MODEL.hash` instead
 VIRTUAL_INITIAL_MODEL_HASH = VIRTUAL_INITIAL_MODEL.hash
-=======
-class ModelHash(str):
-    """A class to handle model hash functionality.
-
-    The model hash is designed to be human-readable and able to be converted
-    back into the corresponding model. Currently, if two models from two
-    different model subspaces are actually the same PEtab problem, they will
-    still have different model hashes.
-
-    Attributes:
-        model_subspace_id:
-            The ID of the model subspace of the model. Unique up to a single
-            PEtab Select problem model space.
-        model_subspace_indices_hash:
-            A hash of the location of the model in its model
-            subspace. Unique up to a single model subspace.
-    """
-
-    # FIXME petab problem--specific hashes that are cross-platform?
-    """
-    The model hash is designed to be: human-readable; able to be converted
-    back into the corresponding model, and unique up to the same PEtab
-    problem and parameters.
-
-    Consider two different models in different model subspaces, with
-    `ModelHash`s `model_hash0` and `model_hash1`, respectively. Assume that
-    these two models end up encoding the same PEtab problem (e.g. they set the
-    same parameters to be estimated).
-    The string representation will be different,
-    `str(model_hash0) != str(model_hash1)`, but their hashes will pass the
-    equality check: `model_hash0 == model_hash1` and
-    `hash(model_hash0) == hash(model_hash1)`.
-
-    This means that different models in different model subspaces that end up
-    being the same PEtab problem will have different human-readable hashes,
-    but if these models arise during model selection, then only one of them
-    will be calibrated.
-
-    The PEtab hash size is computed automatically as the smallest size that
-    ensures a collision probability of less than $2^{-64}$.
-    N.B.: this assumes only one model subspace, and only 2 options for each
-    parameter (e.g. `0` and `estimate`). You can manually set the size with
-    :const:`petab_select.constants.PETAB_HASH_DIGEST_SIZE`.
-
-    petab_hash:
-        A hash that is unique up to the same PEtab problem, which is
-        determined by: the PEtab problem YAML file location, nominal
-        parameter values, and parameters set to be estimated. This means
-        that different models may have the same `unique_petab_hash`,
-        because they are the same estimation problem.
-    """
-
-    def __init__(
-        self,
-        model_subspace_id: str,
-        model_subspace_indices_hash: str,
-        # petab_hash: str,
-    ):
-        self.model_subspace_id = model_subspace_id
-        self.model_subspace_indices_hash = model_subspace_indices_hash
-        # self.petab_hash = petab_hash
-
-    def __new__(
-        cls,
-        model_subspace_id: str,
-        model_subspace_indices_hash: str,
-        # petab_hash: str,
-    ):
-        hash_str = MODEL_HASH_DELIMITER.join(
-            [
-                model_subspace_id,
-                model_subspace_indices_hash,
-                # petab_hash,
-            ]
-        )
-        instance = super().__new__(cls, hash_str)
-        return instance
-
-    def __getnewargs_ex__(self):
-        return (
-            (),
-            {
-                "model_subspace_id": self.model_subspace_id,
-                "model_subspace_indices_hash": self.model_subspace_indices_hash,
-                # 'petab_hash': self.petab_hash,
-            },
-        )
-
-    def __copy__(self):
-        return ModelHash(
-            model_subspace_id=self.model_subspace_id,
-            model_subspace_indices_hash=self.model_subspace_indices_hash,
-            # petab_hash=self.petab_hash,
-        )
-
-    def __deepcopy__(self, memo):
-        return self.__copy__()
-
-    # @staticmethod
-    # def get_petab_hash(model: Model) -> str:
-    #     """Get a hash that is unique up to the same estimation problem.
-
-    #     See :attr:`petab_hash` for more information.
-
-    #     Args:
-    #         model:
-    #             The model.
-
-    #     Returns:
-    #         The unique PEtab hash.
-    #     """
-    #     digest_size = PETAB_HASH_DIGEST_SIZE
-    #     if digest_size is None:
-    #         petab_info_bits = len(model.model_subspace_indices)
-    #         # Ensure <2^{-64} probability of collision
-    #         petab_info_bits += 64
-    #         # Convert to bytes, round up.
-    #         digest_size = int(petab_info_bits / 8) + 1
-
-    #     petab_yaml = str(model.petab_yaml.resolve())
-    #     model_parameter_df = model.to_petab(set_estimated_parameters=False)[
-    #         PETAB_PROBLEM
-    #     ].parameter_df
-    #     nominal_parameter_hash = hash_parameter_dict(
-    #         model_parameter_df[NOMINAL_VALUE].to_dict()
-    #     )
-    #     estimate_parameter_hash = hash_parameter_dict(
-    #         model_parameter_df[ESTIMATE].to_dict()
-    #     )
-    #     return hash_str(
-    #         petab_yaml + estimate_parameter_hash + nominal_parameter_hash,
-    #         digest_size=digest_size,
-    #     )
-
-    @staticmethod
-    def from_hash(model_hash: str | ModelHash) -> ModelHash:
-        """Reconstruct a :class:`ModelHash` object.
-
-        Args:
-            model_hash:
-                The model hash.
-
-        Returns:
-            The :class:`ModelHash` object.
-        """
-        if isinstance(model_hash, ModelHash):
-            return model_hash
-
-        if model_hash == VIRTUAL_INITIAL_MODEL:
-            return ModelHash(
-                model_subspace_id=VIRTUAL_INITIAL_MODEL,
-                model_subspace_indices_hash="",
-                # petab_hash=VIRTUAL_INITIAL_MODEL,
-            )
-
-        (
-            model_subspace_id,
-            model_subspace_indices_hash,
-            # petab_hash,
-        ) = model_hash.split(MODEL_HASH_DELIMITER)
-        return ModelHash(
-            model_subspace_id=model_subspace_id,
-            model_subspace_indices_hash=model_subspace_indices_hash,
-            # petab_hash=petab_hash,
-        )
-
-    @staticmethod
-    def from_model(model: Model) -> ModelHash:
-        """Create a hash for a model.
-
-        Args:
-            model:
-                The model.
-
-        Returns:
-            The model hash.
-        """
-        model_subspace_id = ""
-        model_subspace_indices_hash = ""
-        if model.model_subspace_id is not None:
-            model_subspace_id = model.model_subspace_id
-            model_subspace_indices_hash = (
-                ModelHash.hash_model_subspace_indices(
-                    model.model_subspace_indices
-                )
-            )
-
-        return ModelHash(
-            model_subspace_id=model_subspace_id,
-            model_subspace_indices_hash=model_subspace_indices_hash,
-            # petab_hash=ModelHash.get_petab_hash(model=model),
-        )
-
-    @staticmethod
-    def hash_model_subspace_indices(model_subspace_indices: list[int]) -> str:
-        """Hash the location of a model in its subspace.
-
-        Args:
-            model_subspace_indices:
-                The location (indices) of the model in its subspace.
-
-        Returns:
-            The hash.
-        """
-        try:
-            return "".join(
-                MODEL_SUBSPACE_INDICES_HASH_MAP[index]
-                for index in model_subspace_indices
-            )
-        except KeyError:
-            return MODEL_SUBSPACE_INDICES_HASH_DELIMITER.join(
-                str(i) for i in model_subspace_indices
-            )
-
-    def unhash_model_subspace_indices(self) -> list[int]:
-        """Get the location of a model in its subspace.
-
-        Returns:
-            The location, as indices of the subspace.
-        """
-        if (
-            MODEL_SUBSPACE_INDICES_HASH_DELIMITER
-            in self.model_subspace_indices_hash
-        ):
-            return [
-                int(s)
-                for s in self.model_subspace_indices_hash.split(
-                    MODEL_SUBSPACE_INDICES_HASH_DELIMITER
-                )
-            ]
-        else:
-            return [
-                MODEL_SUBSPACE_INDICES_HASH_MAP.index(s)
-                for s in self.model_subspace_indices_hash
-            ]
-
-    def get_model(self, petab_select_problem: Problem) -> Model:
-        """Get the model that a hash corresponds to.
-
-        Args:
-            petab_select_problem:
-                The PEtab Select problem. The model will be found in its model
-                space.
-
-        Returns:
-            The model.
-        """
-        # if self.petab_hash == VIRTUAL_INITIAL_MODEL:
-        #     return self.petab_hash
-
-        return petab_select_problem.model_space.model_subspaces[
-            self.model_subspace_id
-        ].indices_to_model(self.unhash_model_subspace_indices())
-
-    def __hash__(self) -> str:
-        """The PEtab hash.
-
-        N.B.: this is not the model hash! As the equality between two models
-        is determined by their PEtab hash only, this method only returns the
-        PEtab hash. However, the model hash is the full string with the
-        human-readable elements as well. :func:`ModelHash.from_hash` does not
-        accept the PEtab hash as input, rather the full string.
-        """
-        return hash(str(self))
->>>>>>> ddb289f7
-
-
-<<<<<<< HEAD
-ModelStandard = mkstd.YamlStandard(model=Model)
-=======
-        Returns:
-            Whether the two hashes correspond to equivalent PEtab problems.
-        """
-        # petab_hash = other_hash
-        # # Check whether the PEtab hash needs to be extracted
-        # if MODEL_HASH_DELIMITER in other_hash:
-        #     petab_hash = ModelHash.from_hash(other_hash).petab_hash
-        # return self.petab_hash == petab_hash
-        return str(self) == str(other_hash)
-
-
-VIRTUAL_INITIAL_MODEL_HASH = ModelHash.from_hash(VIRTUAL_INITIAL_MODEL)
->>>>>>> ddb289f7
+
+
+ModelStandard = mkstd.YamlStandard(model=Model)