"""The model selection problem class."""
import abc
from functools import partial
from pathlib import Path
from typing import Any, Callable, Dict, Iterable, Optional, Union

import yaml

from .candidate_space import CandidateSpace, method_to_candidate_space_class
from .constants import (
    CANDIDATE_SPACE_ARGUMENTS,
    CRITERION,
    METHOD,
    MODEL_SPACE_FILES,
    PREDECESSOR_MODEL,
    VERSION,
    Criterion,
    Method,
)
from .model import Model, default_compare
from .model_space import ModelSpace

__all__ = [
    'Problem',
]


class Problem(abc.ABC):
    """Handle everything related to the model selection problem.

    Attributes:
        model_space:
            The model space.
        calibrated_models:
            Calibrated models. Will be used to augment the model selection problem (e.g.
            by excluding them from the model space).
            FIXME(dilpath) refactor out
        candidate_space_arguments:
            Custom options that are used to construct the candidate space.
        compare:
            A method that compares models by selection criterion. See
            :func:`petab_select.model.default_compare` for an example.
        criterion:
            The criterion used to compare models.
        method:
            The method used to search the model space.
        version:
            The version of the PEtab Select format.
        yaml_path:
            The location of the selection problem YAML file. Used for relative
            paths that exist in e.g. the model space files.

            TODO should the relative paths be relative to the YAML or the file that contains them?

    """

    """
    FIXME(dilpath)
    Unsaved attributes:
        candidate_space:
            The candidate space that will be used.
            Reason for not saving:
<<<<<<< HEAD
                Essentially reproducible from `Problem.method` and
                `Problem.calibrated_models`.
            FIXME now needs to be saved, due to FAMoS changes
=======
                Essentially reproducible from :attr:`Problem.method` and
                :attr:`Problem.calibrated_models`.
>>>>>>> 8d97c58e
    """

    def __init__(
        self,
        model_space: ModelSpace,
        candidate_space_arguments: Dict[str, Any] = None,
        compare: Callable[[Model, Model], bool] = None,
        criterion: Criterion = None,
        method: str = None,
        version: str = None,
        yaml_path: Union[Path, str] = None,
    ):
        self.model_space = model_space
        self.criterion = criterion
        self.method = method
        self.version = version
        self.yaml_path = Path(yaml_path)

        self.candidate_space_arguments = candidate_space_arguments
        if self.candidate_space_arguments is None:
            self.candidate_space_arguments = {}

        self.compare = compare
        if self.compare is None:
            self.compare = partial(default_compare, criterion=self.criterion)

    def get_path(self, relative_path: Union[str, Path]) -> Path:
        """Get the path to a resource, from a relative path.

        Args:
            relative_path:
                The path to the resource, that is relative to the PEtab Select
                problem YAML file location.

        Returns:
            The path to the resource.
        """
        """
        TODO:
            Unused?
        """
        if self.yaml_path is None:
            return Path(relative_path)
        return self.yaml_path.parent / relative_path

    def exclude_models(
        self,
        models: Iterable[Model],
    ) -> None:
        """Exclude models from the model space.

        Args:
            models:
                The models.
        """
        self.model_space.exclude_models(models)

    def exclude_model_hashes(
        self,
        model_hashes: Iterable[str],
    ) -> None:
        """Exclude models from the model space, by model hashes.

        Args:
            model_hashes:
                The model hashes.
        """
        self.model_space.exclude_model_hashes(model_hashes)

    @staticmethod
    def from_yaml(
        yaml_path: Union[str, Path],
    ) -> 'Problem':
        """Generate a problem from a PEtab Select problem YAML file.

        Args:
            yaml_path:
                The location of the PEtab Select problem YAML file.

        Returns:
            A `Problem` instance.
        """
        yaml_path = Path(yaml_path)
        with open(yaml_path, 'r') as f:
            problem_specification = yaml.safe_load(f)

        if not problem_specification.get(MODEL_SPACE_FILES, []):
            raise KeyError(
                'The model selection problem specification file is missing '
                'model space files.'
            )

        model_space = ModelSpace.from_files(
            # problem_specification[MODEL_SPACE_FILES],
            [
                # `pathlib.Path` appears to handle absolute `model_space_file` paths
                # correctly, even if used as a relative path.
                # TODO test
                # This is similar to the `Problem.get_path` method.
                yaml_path.parent / model_space_file
                for model_space_file in problem_specification[
                    MODEL_SPACE_FILES
                ]
            ],
            # source_path=yaml_path.parent,
        )

        criterion = problem_specification.get(CRITERION, None)
        if criterion is not None:
            criterion = Criterion(criterion)

        candidate_space_arguments = problem_specification.get(
            CANDIDATE_SPACE_ARGUMENTS,
            None,
        )
        if candidate_space_arguments is not None:
            if PREDECESSOR_MODEL in candidate_space_arguments:
                candidate_space_arguments[PREDECESSOR_MODEL] = (
                    yaml_path.parent
                    / candidate_space_arguments[PREDECESSOR_MODEL]
                )

        return Problem(
            model_space=model_space,
            candidate_space_arguments=candidate_space_arguments,
            criterion=criterion,
            # TODO refactor method to use enum
            method=problem_specification.get(METHOD, None),
            version=problem_specification.get(VERSION, None),
            yaml_path=yaml_path,
        )

    def get_best(
        self,
        models: Optional[Iterable[Model]],
        criterion: Optional[Union[str, None]] = None,
        compute_criterion: bool = False,
    ) -> Model:
        """Get the best model from a collection of models.

        The best model is selected based on the selection problem's criterion.

        Args:
            models:
                The best model will be taken from these models.
            criterion:
                The criterion by which models will be compared. Defaults to
                ``self.criterion`` (e.g. as defined in the PEtab Select problem YAML
                file).
            compute_criterion:
                Whether to try computing criterion values, if sufficient
                information is available (e.g., likelihood and number of
                parameters, to compute AIC).

        Returns:
            The best model.
        """
        if criterion is None:
            criterion = self.criterion

        best_model = None
        for model in models:
            if compute_criterion and not model.has_criterion(criterion):
                model.get_criterion(criterion)
            if best_model is None:
                if model.has_criterion(criterion):
                    best_model = model
                # TODO warn if criterion is not available?
                continue
            if self.compare(best_model, model, criterion=criterion):
                best_model = model
        if best_model is None:
            raise KeyError(
                f'None of the supplied models have a value set for the criterion {criterion}.'
            )
        return best_model

    def new_candidate_space(
        self,
        *args,
        method: Method = None,
        **kwargs,
    ) -> CandidateSpace:
        """Construct a new candidate space.

        Args:
            args, kwargs:
                Arguments are passed to the candidate space constructor.
            method:
                The model selection method.
        """
        if method is None:
            method = self.method
        candidate_space_class = method_to_candidate_space_class(method)
        candidate_space_arguments = (
            candidate_space_class.read_arguments_from_yaml_dict(
                self.candidate_space_arguments
            )
        )
        candidate_space_kwargs = {
            **candidate_space_arguments,
            **kwargs,
        }
        candidate_space = candidate_space_class(
            *args,
            **candidate_space_kwargs,
        )
        return candidate_space<|MERGE_RESOLUTION|>--- conflicted
+++ resolved
@@ -60,14 +60,8 @@
         candidate_space:
             The candidate space that will be used.
             Reason for not saving:
-<<<<<<< HEAD
-                Essentially reproducible from `Problem.method` and
-                `Problem.calibrated_models`.
-            FIXME now needs to be saved, due to FAMoS changes
-=======
                 Essentially reproducible from :attr:`Problem.method` and
                 :attr:`Problem.calibrated_models`.
->>>>>>> 8d97c58e
     """
 
     def __init__(
