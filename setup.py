import re

from setuptools import find_packages, setup

org = "PEtab-dev"
repo = "petab_select"


def read(fname):
    """Read a file."""
    return open(fname).read()


def absolute_links(txt):
    """Replace relative petab github links by absolute links."""
    raw_base = f"(https://raw.githubusercontent.com/{org}/{repo}/main/"
    embedded_base = f"(https://github.com/{org}/{repo}/tree/main/"
    # iterate over links
    for var in re.findall(r"\[.*?\]\((?!http).*?\)", txt):
        if re.match(r".*?.(png|svg)\)", var):
            # link to raw file
            rep = var.replace("(", raw_base)
        else:
            # link to github embedded file
            rep = var.replace("(", embedded_base)
        txt = txt.replace(var, rep)
    return txt


# project metadata
# noinspection PyUnresolvedReferences
setup(
    long_description=absolute_links(read("README.md")),
    long_description_content_type="text/markdown",
<<<<<<< HEAD
    # author='The PEtab Select developers',
    # author_email='dilan.pathirana@uni-bonn.de',
    url=f'https://github.com/{org}/{repo}',
    packages=find_packages(exclude=['doc*', 'test*']),
    install_requires=[
        # TODO minimum versions
        'more-itertools',
        'numpy',
        'pandas',
        'petab',
        'pyyaml',
        #'python-libsbml>=5.17.0',
        #'sympy',
        # required for CLI
        'click',
        'dill',
        # plot
        'matplotlib>=2.2.3',
        #'seaborn',
        'toposort',
    ],
=======
    url=f"https://github.com/{org}/{repo}",
    packages=find_packages(exclude=["doc*", "test*"]),
>>>>>>> 44a555ae
    include_package_data=True,
)<|MERGE_RESOLUTION|>--- conflicted
+++ resolved
@@ -32,31 +32,7 @@
 setup(
     long_description=absolute_links(read("README.md")),
     long_description_content_type="text/markdown",
-<<<<<<< HEAD
-    # author='The PEtab Select developers',
-    # author_email='dilan.pathirana@uni-bonn.de',
-    url=f'https://github.com/{org}/{repo}',
-    packages=find_packages(exclude=['doc*', 'test*']),
-    install_requires=[
-        # TODO minimum versions
-        'more-itertools',
-        'numpy',
-        'pandas',
-        'petab',
-        'pyyaml',
-        #'python-libsbml>=5.17.0',
-        #'sympy',
-        # required for CLI
-        'click',
-        'dill',
-        # plot
-        'matplotlib>=2.2.3',
-        #'seaborn',
-        'toposort',
-    ],
-=======
     url=f"https://github.com/{org}/{repo}",
     packages=find_packages(exclude=["doc*", "test*"]),
->>>>>>> 44a555ae
     include_package_data=True,
 )